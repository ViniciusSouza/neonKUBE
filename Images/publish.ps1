--- conflicted
+++ resolved
@@ -141,10 +141,6 @@
 
 if ($services)
 {
-<<<<<<< HEAD
+    Publish "$image_root\\neon-allow-testing"
     Publish "$image_root\\neon-cluster-operator"
-=======
-    Publish "$image_root\\neon-allow-testing"
-    Publish "$image_root\\neon-cluster-manager"
->>>>>>> fe22fbf1
 }