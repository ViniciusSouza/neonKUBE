--- conflicted
+++ resolved
@@ -5,15 +5,12 @@
   ##
   imagePullSecrets: []
 
-<<<<<<< HEAD
-=======
 image:
   organization: neon-registry.node.local
   repository: stakater-reloader
   tag: v0.0.95
   pullPolicy: IfNotPresent
 
->>>>>>> e80af219
 nameOverride: reloader
 fullnameOverride: reloader
 
