﻿//-----------------------------------------------------------------------------
// FILE:	    XenServerHostingManager.cs
// CONTRIBUTOR: Jeff Lill
// COPYRIGHT:	Copyright (c) 2005-2021 by neonFORGE LLC.  All rights reserved.
//
// Licensed under the Apache License, Version 2.0 (the "License");
// you may not use this file except in compliance with the License.
// You may obtain a copy of the License at
//
//     http://www.apache.org/licenses/LICENSE-2.0
//
// Unless required by applicable law or agreed to in writing, software
// distributed under the License is distributed on an "AS IS" BASIS,
// WITHOUT WARRANTIES OR CONDITIONS OF ANY KIND, either express or implied.
// See the License for the specific language governing permissions and
// limitations under the License.

using System;
using System.Collections.Generic;
using System.ComponentModel;
using System.Diagnostics.Contracts;
using System.Linq;
using System.Net;
using System.Threading;
using System.Threading.Tasks;

using Newtonsoft.Json;
using YamlDotNet.Serialization;

using Neon.Common;
using Neon.Net;
using Neon.XenServer;
using Neon.IO;
using Neon.SSH;

using k8s.Models;

namespace Neon.Kube
{
    /// <summary>
    /// Manages cluster provisioning on the XenServer hypervisor.
    /// </summary>
    [HostingProvider(HostingEnvironment.XenServer)]
    public partial class XenServerHostingManager : HostingManager
    {
        //---------------------------------------------------------------------
        // Private types

        /// <summary>
        /// Used to persist information about downloaded XVA template files.
        /// </summary>
        public class DiskTemplateInfo
        {
            /// <summary>
            /// The downloaded file ETAG.
            /// </summary>
            [JsonProperty(PropertyName = "ETag", Required = Required.Default, DefaultValueHandling = DefaultValueHandling.IgnoreAndPopulate)]
            [YamlMember(Alias = "etag", ApplyNamingConventions = false)]
            [DefaultValue(null)]
            public string ETag { get; set; }

            /// <summary>
            /// The downloaded file length used as a quick verification that
            /// the complete file was downloaded.
            /// </summary>
            [JsonProperty(PropertyName = "Length", Required = Required.Default, DefaultValueHandling = DefaultValueHandling.IgnoreAndPopulate)]
            [YamlMember(Alias = "length", ApplyNamingConventions = false)]
            [DefaultValue(-1)]
            public long Length { get; set; }
        }

        //---------------------------------------------------------------------
        // Static members

        /// <summary>
        /// Ensures that the assembly hosting this hosting manager is loaded.
        /// </summary>
        public static void Load()
        {
            // We don't have to do anything here because the assembly is loaded
            // as a byproduct of calling this method.
        }

        //---------------------------------------------------------------------
        // Instance members

        private ClusterProxy        cluster;
        private string              logFolder;
        private List<XenClient>     xenHosts;
        private int                 maxVmNameWidth;
        private string              secureSshPassword;

        /// <summary>
        /// Creates an instance that is only capable of validating the hosting
        /// related options in the cluster definition.
        /// </summary>
        public XenServerHostingManager()
        {
        }

        /// <summary>
        /// Creates an instance that is capable of provisioning a cluster on XenServer/XCP-ng servers.
        /// </summary>
        /// <param name="cluster">The cluster being managed.</param>
        /// <param name="logFolder">
        /// The folder where log files are to be written, otherwise or <c>null</c> or 
        /// empty if logging is disabled.
        /// </param>
        public XenServerHostingManager(ClusterProxy cluster, string logFolder = null)
        {
            Covenant.Requires<ArgumentNullException>(cluster != null, nameof(cluster));

            this.cluster                = cluster;
            this.cluster.HostingManager = this;
            this.logFolder              = logFolder;
            this.maxVmNameWidth         = cluster.Definition.Nodes.Max(n => n.Name.Length) + cluster.Definition.Hosting.Vm.GetVmNamePrefix(cluster.Definition).Length;
        }

        /// <inheritdoc/>
        public override void Dispose(bool disposing)
        {
            if (disposing)
            {
                if (xenHosts != null)
                {
                    foreach (var xenHost in xenHosts)
                    {
                        xenHost.Dispose();
                    }

                    xenHosts = null;
                }

                GC.SuppressFinalize(this);
            }

            xenHosts = null;
        }

        /// <inheritdoc/>
        public override bool IsProvisionNOP
        {
            get { return false; }
        }

        /// <inheritdoc/>
        public override HostingEnvironment HostingEnvironment => HostingEnvironment.XenServer;

        /// <inheritdoc/>
        public override void Validate(ClusterDefinition clusterDefinition)
        {
            Covenant.Requires<ArgumentNullException>(clusterDefinition != null, nameof(clusterDefinition));
        }

        /// <inheritdoc/>
        public override async Task<bool> ProvisionAsync(ClusterLogin clusterLogin, string secureSshPassword, string orgSshPassword = null)
        {
            Covenant.Requires<ArgumentNullException>(clusterLogin != null, nameof(clusterLogin));
            Covenant.Requires<ArgumentNullException>(!string.IsNullOrEmpty(secureSshPassword), nameof(secureSshPassword));
            Covenant.Requires<ArgumentNullException>(!string.IsNullOrEmpty(orgSshPassword), nameof(orgSshPassword));
            Covenant.Assert(cluster != null, $"[{nameof(XenServerHostingManager)}] was created with the wrong constructor.");

            this.secureSshPassword = secureSshPassword;

            if (IsProvisionNOP)
            {
                // There's nothing to do here.

                return true;
            }

            // We need to ensure that the cluster has at least one ingress node.

            KubeHelper.EnsureIngressNodes(cluster.Definition);

            // We'll call this to be consistent with the cloud hosting managers even though
            // the upstream on-premise router currently needs to be configured manually.

            KubeHelper.EnsureIngressNodes(cluster.Definition);

            // We need to ensure that at least one node will host the OpenEBS
            // cStor block device.

            KubeHelper.EnsureOpenEbsNodes(cluster.Definition);

            // Update the node labels with the actual capabilities of the 
            // virtual machines being provisioned.

            foreach (var node in cluster.Definition.Nodes)
            {
                node.Labels.PhysicalMachine = node.Vm.Host;
                node.Labels.ComputeCores    = node.Vm.GetProcessors(cluster.Definition);
                node.Labels.ComputeRam      = (int)(node.Vm.GetMemory(cluster.Definition) / ByteUnits.MebiBytes);
                node.Labels.StorageSize     = ByteUnits.ToGiB(node.Vm.GetOsDisk(cluster.Definition));
            }

            // Build a list of [LinuxSshProxy] instances that map to the specified XenServer
            // hosts.  We'll use the [XenClient] instances as proxy metadata.

            var xenSshProxies = new List<NodeSshProxy<XenClient>>();

            xenHosts = new List<XenClient>();

            foreach (var host in cluster.Definition.Hosting.Vm.Hosts)
            {
                var hostAddress  = host.Address;
                var hostname     = host.Name;
                var hostUsername = host.Username ?? cluster.Definition.Hosting.Vm.HostUsername;
                var hostPassword = host.Password ?? cluster.Definition.Hosting.Vm.HostPassword;

                if (string.IsNullOrEmpty(hostname))
                {
                    hostname = host.Address;
                }

                var xenHost = new XenClient(hostAddress, hostUsername, hostPassword, name: host.Name, logFolder: logFolder);

                xenHosts.Add(xenHost);
                xenSshProxies.Add(xenHost.SshProxy);
            }

            // We're going to provision the XenServer hosts in parallel to
            // speed up cluster setup.  This works because each XenServer
            // is essentially independent from the others.

            var setupController = new SetupController<XenClient>($"Provisioning [{cluster.Definition.Name}] cluster", xenSshProxies)
            {
                ShowStatus  = this.ShowStatus,
                MaxParallel = this.MaxParallel
            };
             
            setupController.AddWaitUntilOnlineStep();

            setupController.AddNodeStep("verify readiness", (state, node) => VerifyReady(node));
            setupController.AddNodeStep("virtual machine template", (state, node) => CheckVmTemplate(node));
            setupController.AddNodeStep("create virtual machines", (state, node) => ProvisionVM(node));
            setupController.AddGlobalStep(string.Empty, state => Finish(), quiet: true);

            if (!setupController.Run())
            {
                Console.Error.WriteLine("*** ERROR: One or more configuration steps failed.");
                return await Task.FromResult(false);
            }

            return await Task.FromResult(true);
        }

        /// <inheritdoc/>
        public override void AddPostPrepareSteps(SetupController<NodeDefinition> setupController)
        {
            // We need to add any required OpenEBS cStor disks after the node has been otherwise
            // prepared.  We need to do this here because if we created the data and OpenEBS disks
            // when the VM is initially created, the disk setup scripts executed during prepare
            // won't be able to distinguish between the two disks.
            //
            // At this point, the data disk should be partitioned, formatted, and mounted so
            // the OpenEBS disk will be easy to identify as the only unpartitioned disk.

            // IMPLEMENTATION NOTE:
            // --------------------
            // This is a bit tricky.  The essential problem is that the setup controller passed
            // is intended for parallel operations on nodes, not XenServer hosts (like we did
            // above for provisioning).  We still have those XenServer host clients in the [xenHosts]
            // list field.  Note that XenClients are not thread-safe.
            // 
            // We're going to perform these operations in parallel, but require that each node
            // operation acquire a lock on the XenClient for the node's host before proceeding.

            setupController.AddNodeStep("openebs",
                (state, node) =>
                {
                    var xenClient = xenHosts.Single(client => client.Name == node.Metadata.Vm.Host);

                    node.Status = "openebs: waiting for host...";

                    lock (xenClient)
                    {
                        var vm = xenClient.Machine.List().Single(vm => vm.NameLabel == GetVmName(node));

                        if (xenClient.Machine.DiskCount(vm) < 2)
                        {
                            // We haven't created the cStor disk yet.

                            var disk = new XenVirtualDisk()
                            {
                                Name        = $"{GetVmName(node)}: openebs",
                                Size        = node.Metadata.Vm.GetOpenEbsDisk(cluster.Definition),
                                Description = "OpenEBS cStor"
                            };

                            node.Status = "openebs: stop VM";
                            xenClient.Machine.Shutdown(vm);

                            node.Status = "openebs: add cStor disk";
                            xenClient.Machine.AddDisk(vm, disk);

                            node.Status = "openebs: restart VM";
                            xenClient.Machine.Start(vm);
                        }
                    }
                },
                (state, node) => node.Metadata.OpenEBS);
        }

        /// <summary>
        /// Returns the list of <see cref="NodeDefinition"/> instances describing which cluster
        /// nodes are to be hosted by a specific XenServer.
        /// </summary>
        /// <param name="xenHost">The target XenServer.</param>
        /// <returns>The list of nodes to be hosted on the XenServer.</returns>
        private List<NodeSshProxy<NodeDefinition>> GetHostedNodes(XenClient xenHost)
        {
            var nodeDefinitions = cluster.Definition.NodeDefinitions.Values;

            return cluster.Nodes.Where(n => n.Metadata.Vm.Host.Equals(xenHost.Name, StringComparison.InvariantCultureIgnoreCase))
                .OrderBy(n => n.Name, StringComparer.CurrentCultureIgnoreCase)
                .ToList();
        }

        /// <summary>
        /// Returns the name to use when naming the virtual machine hosting the node.
        /// </summary>
        /// <param name="node">The target node.</param>
        /// <returns>The virtual machine name.</returns>
        private string GetVmName(NodeSshProxy<NodeDefinition> node)
        {
            return $"{cluster.Definition.Hosting.Vm.GetVmNamePrefix(cluster.Definition)}{node.Name}";
        }

        /// <summary>
        /// Verify that the XenServer is ready to provision the cluster virtual machines.
        /// </summary>
        /// <param name="xenSshProxy">The XenServer SSH proxy.</param>
        private void VerifyReady(NodeSshProxy<XenClient> xenSshProxy)
        {
            // $todo(jefflill):
            //
            // It would be nice to verify that XenServer actually has enough 
            // resources (RAM, DISK, and perhaps CPU) here as well.

            var xenHost = xenSshProxy.Metadata;
            var nodes   = GetHostedNodes(xenHost);

            xenSshProxy.Status = "check: virtual machines";

            var vmNames = new HashSet<string>(StringComparer.InvariantCultureIgnoreCase);

            foreach (var vm in xenHost.Machine.List())
            {
                vmNames.Add(vm.NameLabel);
            }

            foreach (var hostedNode in nodes)
            {
                var vmName = GetVmName(hostedNode);

                if (vmNames.Contains(vmName))
                {
                    xenSshProxy.Fault($"XenServer [{xenHost.Name}] already hosts a virtual machine named [{vmName}].");
                    return;
                }
            }
        }

        /// <summary>
        /// Returns the name to use for the node template to be persisted on the XenServers.
        /// </summary>
        /// <returns>The template name.</returns>
        private string GetXenTemplateName()
        {
            return $"neon-{cluster.Definition.LinuxDistribution}-{cluster.Definition.LinuxVersion}";
        }

        /// <summary>
        /// Install the virtual machine template on the XenServer if it's not already present.
        /// </summary>
        /// <param name="xenSshProxy">The XenServer SSH proxy.</param>
        private void CheckVmTemplate(NodeSshProxy<XenClient> xenSshProxy)
        {
            var xenHost      = xenSshProxy.Metadata;
            var templateName = GetXenTemplateName();
            var nodeImageUri = KubeDownloads.GetNodeImageUri(this.HostingEnvironment);

            xenSshProxy.Status = "check: template";

            if (xenHost.Template.Find(templateName) == null)
            {
                xenSshProxy.Status = "download: vm template (slow)";
                xenHost.Template.Install(nodeImageUri, templateName, cluster.Definition.Hosting.XenServer.StorageRepository);
            }
        }

        /// <summary>
        /// Formats a nice node status message.
        /// </summary>
        /// <param name="vmName">The name of the virtual machine used to host the cluster node.</param>
        /// <param name="message">The status message.</param>
        /// <returns>The formatted status message.</returns>
        private string FormatVmStatus(string vmName, string message)
        {
            var namePart     = $"[{vmName}]:";
            var desiredWidth = maxVmNameWidth + 3;
            var actualWidth  = namePart.Length;

            if (desiredWidth > actualWidth)
            {
                namePart += new string(' ', desiredWidth - actualWidth);
            }

            return $"{namePart} {message}";
        }

        /// <summary>
        /// Provision the virtual machines on the XenServer.
        /// </summary>
        /// <param name="xenSshProxy">The XenServer SSH proxy.</param>
        private void ProvisionVM(NodeSshProxy<XenClient> xenSshProxy)
        {
            var xenHost  = xenSshProxy.Metadata;
            var hostInfo = xenHost.GetHostInfo();

            if (hostInfo.Version < KubeConst.MinXenServerVersion)
            {
                throw new NotSupportedException($"neonKUBE cannot provision a cluster on a XenServer/XCP-ng host older than [v{KubeConst.MinXenServerVersion}].  [{hostInfo.Params["name-label"]}] is running version [{hostInfo.Version}]. ");
            }

            foreach (var node in GetHostedNodes(xenHost))
            {
                var vmName      = GetVmName(node);
                var processors  = node.Metadata.Vm.GetProcessors(cluster.Definition);
                var memoryBytes = node.Metadata.Vm.GetMemory(cluster.Definition);
                var osDiskBytes = node.Metadata.Vm.GetOsDisk(cluster.Definition);

                xenSshProxy.Status = FormatVmStatus(vmName, "create: virtual machine");

                var vm = xenHost.Machine.Create(vmName, GetXenTemplateName(),
                    processors:                 processors,
                    memoryBytes:                memoryBytes,
                    diskBytes:                  osDiskBytes,
                    snapshot:                   cluster.Definition.Hosting.XenServer.Snapshot,
                    primaryStorageRepository:   cluster.Definition.Hosting.XenServer.StorageRepository);;

                // Create a temporary ISO with the [neon-init.sh] script, mount it
                // to the VM and then boot the VM for the first time.  The script on the
                // ISO will be executed automatically by the [neon-init] service
                // preinstalled on the VM image and the script will configure the secure 
                // SSH password and then the network.
                //
                // This ensures that SSH is not exposed to the network before the secure
                // password has been set.

                var tempIso    = (TempFile)null;
                var xenTempIso = (XenTempIso)null;

                try
                {
                    // Create a temporary ISO with the prep script and insert it
                    // into the node VM.

                    node.Status = $"mount: neon-init iso";

                    tempIso    = KubeHelper.CreateNeonInitIso(node.Cluster.Definition, node.Metadata, secureSshPassword);
                    xenTempIso = xenHost.CreateTempIso(tempIso.Path);

                    xenHost.Invoke($"vm-cd-eject", $"uuid={vm.Uuid}");
                    xenHost.Invoke($"vm-cd-insert", $"uuid={vm.Uuid}", $"cd-name={xenTempIso.CdName}");

                    // Start the VM for the first time with the mounted ISO.  The network
                    // configuration will happen automatically by the time we can connect.

                    node.Status = $"start: virtual machine (first boot)";
                    xenHost.Machine.Start(vm);

                    // Update the node credentials to use the secure password and then wait for the node to boot.

                    node.UpdateCredentials(SshCredentials.FromUserPassword(KubeConst.SysAdminUser, secureSshPassword));

                    node.Status = $"connecting...";
                    node.WaitForBoot();

                    // Extend the primary partition and file system to fill 
                    // the virtual disk.  Note that we're not going to do
                    // this if the specified disk size is less than or equal
                    // to the node template's disk size (because that
                    // would fail).
                    //
                    // Note that there should only be one unpartitioned disk at
                    // this point: the OS disk.

                    var partitionedDisks = node.ListPartitionedDisks();
                    var osDisk           = partitionedDisks.Single();

                    if (osDiskBytes > KubeConst.NodeTemplateDiskSize)
                    {
                        node.Status = $"resize: OS disk";
<<<<<<< HEAD
                        node.SudoCommand($"growpart {osDisk} 2", RunOptions.FaultOnError);
                        node.SudoCommand($"resize2fs {osDisk}2", RunOptions.FaultOnError);
=======
                        node.SudoCommand($"growpart {osDisk} 2", RunOptions.None);
                        node.SudoCommand($"resize2fs {osDisk}2", RunOptions.None);
>>>>>>> 8e0e2077
                    }
                }
                finally
                {
                    // Be sure to delete the local and remote ISO files so these don't accumulate.

                    tempIso?.Dispose();

                    if (xenTempIso != null)
                    {
                        xenHost.Invoke($"vm-cd-eject", $"uuid={vm.Uuid}");
                        xenHost.RemoveTempIso(xenTempIso);
                    }
                }
            }
        }

        /// <summary>
        /// Perform any necessary global post Hyper-V provisioning steps.
        /// </summary>
        private void Finish()
        {
        }

        /// <inheritdoc/>
        public override (string Address, int Port) GetSshEndpoint(string nodeName)
        {
            return (Address: cluster.GetNode(nodeName).Address.ToString(), Port: NetworkPorts.SSH);
        }

        /// <inheritdoc/>
        public override string GetDataDisk(LinuxSshProxy node)
        {
            Covenant.Requires<ArgumentNullException>(node != null, nameof(node));

            // This hosting manager doesn't currently provision a separate data disk.

            return "PRIMARY";
        }
    }
}<|MERGE_RESOLUTION|>--- conflicted
+++ resolved
@@ -493,13 +493,8 @@
                     if (osDiskBytes > KubeConst.NodeTemplateDiskSize)
                     {
                         node.Status = $"resize: OS disk";
-<<<<<<< HEAD
-                        node.SudoCommand($"growpart {osDisk} 2", RunOptions.FaultOnError);
-                        node.SudoCommand($"resize2fs {osDisk}2", RunOptions.FaultOnError);
-=======
                         node.SudoCommand($"growpart {osDisk} 2", RunOptions.None);
                         node.SudoCommand($"resize2fs {osDisk}2", RunOptions.None);
->>>>>>> 8e0e2077
                     }
                 }
                 finally
