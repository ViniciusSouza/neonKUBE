--- conflicted
+++ resolved
@@ -4200,20 +4200,8 @@
             var accessKey   = Encoding.UTF8.GetString(minioSecret.Data["accesskey"]);
             var secretKey   = Encoding.UTF8.GetString(minioSecret.Data["secretkey"]);
             var k8s         = GetK8sClient(controller);
-<<<<<<< HEAD
             var minioPod    = (await k8s.ListNamespacedPodAsync(KubeNamespaces.NeonSystem, labelSelector: "app.kubernetes.io/instance=minio-operator")).Items.First();
 
-=======
-            var minioPod    = (await k8s.ListNamespacedPodAsync(KubeNamespaces.NeonSystem, labelSelector: "app.kubernetes.io/name=minio-operator")).Items.First();
-
-            //-------------------------------
-            // $debug(jefflill): DELETE THIS!
-            var pods     = await k8s.ListNamespacedPodAsync(KubeNamespaces.NeonSystem, labelSelector: "app.kubernetes.io/name=minio-operator");
-            var podNames = pods.Items.Select(pod => pod.Name());
-            var podName  = minioPod.Name();
-            //-------------------------------
-            
->>>>>>> 9d2b9673
             await k8s.NamespacedPodExecAsync(
                 KubeNamespaces.NeonSystem, 
                 minioPod.Name(),
