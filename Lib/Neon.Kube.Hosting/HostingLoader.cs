﻿//-----------------------------------------------------------------------------
// FILE:	    HostingLoader.cs
// CONTRIBUTOR: Jeff Lill
// COPYRIGHT:	Copyright (c) 2005-2021 by neonFORGE LLC.  All rights reserved.
//
// Licensed under the Apache License, Version 2.0 (the "License");
// you may not use this file except in compliance with the License.
// You may obtain a copy of the License at
//
//     http://www.apache.org/licenses/LICENSE-2.0
//
// Unless required by applicable law or agreed to in writing, software
// distributed under the License is distributed on an "AS IS" BASIS,
// WITHOUT WARRANTIES OR CONDITIONS OF ANY KIND, either express or implied.
// See the License for the specific language governing permissions and
// limitations under the License.

using System;
using System.Collections.Generic;
using System.ComponentModel;
using System.Diagnostics;
using System.Diagnostics.Contracts;
using System.Dynamic;
using System.IO;
using System.Linq;
using System.Net;
using System.Net.Http;
using System.Net.Http.Headers;
using System.Reflection;
using System.Text;
using System.Threading;
using System.Threading.Tasks;

using Neon.Common;
using Neon.Cryptography;
using Neon.IO;
using Neon.Net;
using Neon.Time;

namespace Neon.Kube
{
    /// <summary>
    /// Cluster hosting utilities.
    /// </summary>
    public class HostingLoader : IHostingLoader
    {
        //---------------------------------------------------------------------
        // Static members

        private static readonly object                          syncLock = new object();
        private static Dictionary<HostingEnvironment, Type>     environmentToHostingManager;

        /// <summary>
        /// <para>
        /// Loads the known cluster hosting manager assemblies so they'll be available
        /// to <see cref="HostingManagerFactory.GetManager(ClusterProxy, string)"/>, 
        /// and <see cref="HostingManager.Validate(ClusterDefinition)"/> when
        /// they are called.
        /// </para>
        /// <note>
        /// It is safe to call this multiple times because any calls after the first
        /// will be ignored.
        /// </note>
        /// </summary>
        /// <exception cref="KubeException">Thrown if multiple managers implement support for the same hosting environment.</exception>
        public static void Initialize()
        {
            lock (syncLock)
            {
                if (HostingLoader.environmentToHostingManager != null)
                {
                    return;     // Already initialized
                }

                // $todo(jefflill):
                //
                // This is hardcoded to load all of the built-in hosting manager assemblies.  
                // In the future, it would be nice if this could be less hardcoded and also 
                // support loading custom assemblies so that users could author their own 
                // managers.
                //
                // This implemention is also pretty stupid in that it has to load all of the
                // hosting manager assemblies because it doesn't know which manager will be requested.
                // One way to fix this would be to implement some kind of callback that could
                // be registered statically with [HostingManager] before [HostingManager.GetManager()]
                // is called.
                //
                // Another potential problem is that it's possible in the future for hosting
                // manager subassemblies to conflict.  For example, say we have a [XenServer] 
                // hosting manager that uses the latest Azure class libraries but we also have a
                // [XenLegacy] hosting manager that needs to use an older library for some
                // reason.  It could be possible that we can't reference or load both sets
                // of subassemblies at the same time.
                //
                // I'm going to defer this for now though.  I suspect that the ultimate
                // solution will be to handle this as part of a greater extensibility
                // strategy and this is unlikely to become a problem any time soon.

                AwsHostingManager.Load();
                AzureHostingManager.Load();
                BareMetalHostingManager.Load();
                GoogleHostingManager.Load();
                HyperVHostingManager.Load();
                HyperVLocalHostingManager.Load();
                XenServerHostingManager.Load();

                // For enterprise releases, load any additional enterprise-only hosting managers.

                var enterpriseHelper = NeonHelper.ServiceContainer.GetService<IEnterpriseHelper>();

                if (enterpriseHelper != null)
                {
                    enterpriseHelper.LoadHostingManagers();
                }

                // We're going to reflect all loaded assemblies for classes that implement
                // [IHostingManager] and are decorated with an [HostingProviderAttribute],
                // end then use the environment specified in the attributes to determine
                // which hosting manager class to instantiate and return.

                environmentToHostingManager = new Dictionary<HostingEnvironment, Type>();

                foreach (var assembly in AppDomain.CurrentDomain.GetUserAssemblies())
                {
                    foreach (var type in assembly.GetTypes())
                    {
                        if (type.IsSubclassOf(typeof(HostingManager)))
                        {
                            var providerAttribute = type.GetCustomAttribute<HostingProviderAttribute>();

                            if (providerAttribute != null)
                            {
                                if (environmentToHostingManager.TryGetValue(providerAttribute.Environment, out var existingProviderType))
                                {
                                    throw new KubeException($"Hosting provider types [{existingProviderType.FullName}] and [{type.FullName}] cannot both implement the [{providerAttribute.Environment}] hosting environment.");
                                }
                            }

                            environmentToHostingManager.Add(providerAttribute.Environment, type);
                        }
                    }
                }

                // Configure [HostingManagerFactory.Loader] so it will call an instance of the class to 
                // map hosting a environment type to a concrete hosting manager implementation.

                HostingManagerFactory.Loader = new HostingLoader();
            }
        }

        /// <summary>
        /// Returns <c>true</c> when the loader has already been initialized.
        /// </summary>
        public static bool IsIntialized => HostingLoader.environmentToHostingManager != null;

        //---------------------------------------------------------------------
        // Instance members

        /// <inheritdoc/>
        public bool IsCloudEnvironment(HostingEnvironment environment)
        {
            return KubeHelper.IsCloudEnvironment(environment);
        }

        /// <inheritdoc/>
        public HostingManager GetManager(HostingEnvironment environment)
        {
            if (environmentToHostingManager.TryGetValue(environment, out var managerType))
            {
                return (HostingManager)Activator.CreateInstance(managerType);
            }

<<<<<<< HEAD
        /// <inheritdoc/>
        public HostingManager GetManager(HostingEnvironment environment)
        {
            //EnsureNonEnterpriseEnvironment(environment);
=======
            var enterpriseHelper = NeonHelper.ServiceContainer.GetService<IEnterpriseHelper>();
>>>>>>> a4ff8d24

            if (enterpriseHelper == null)
            {
                return null;
            }

            return enterpriseHelper.GetHostingManager(environment);
        }

        /// <inheritdoc/>
        public HostingManager GetManager(ClusterProxy cluster, string logFolder = null)
        {
            Covenant.Requires<ArgumentNullException>(cluster != null, nameof(cluster));
            Covenant.Assert(environmentToHostingManager != null, $"[{nameof(HostingLoader)}] is not initialized.  You must call [{nameof(HostingLoader)}.{nameof(HostingLoader.Initialize)}()] first.");

<<<<<<< HEAD
            //EnsureNonEnterpriseEnvironment(cluster.Definition.Hosting.Environment);
=======
            if (environmentToHostingManager.TryGetValue(cluster.Definition.Hosting.Environment, out var managerType))
            {
                return (HostingManager)Activator.CreateInstance(managerType, cluster, logFolder);
            }

            var enterpriseHelper = NeonHelper.ServiceContainer.GetService<IEnterpriseHelper>();
>>>>>>> a4ff8d24

            if (enterpriseHelper == null)
            {
                return null;
            }

            return enterpriseHelper.GetHostingManager(cluster, logFolder);
        }
    }
}<|MERGE_RESOLUTION|>--- conflicted
+++ resolved
@@ -170,14 +170,7 @@
                 return (HostingManager)Activator.CreateInstance(managerType);
             }
 
-<<<<<<< HEAD
-        /// <inheritdoc/>
-        public HostingManager GetManager(HostingEnvironment environment)
-        {
-            //EnsureNonEnterpriseEnvironment(environment);
-=======
             var enterpriseHelper = NeonHelper.ServiceContainer.GetService<IEnterpriseHelper>();
->>>>>>> a4ff8d24
 
             if (enterpriseHelper == null)
             {
@@ -193,16 +186,12 @@
             Covenant.Requires<ArgumentNullException>(cluster != null, nameof(cluster));
             Covenant.Assert(environmentToHostingManager != null, $"[{nameof(HostingLoader)}] is not initialized.  You must call [{nameof(HostingLoader)}.{nameof(HostingLoader.Initialize)}()] first.");
 
-<<<<<<< HEAD
-            //EnsureNonEnterpriseEnvironment(cluster.Definition.Hosting.Environment);
-=======
             if (environmentToHostingManager.TryGetValue(cluster.Definition.Hosting.Environment, out var managerType))
             {
                 return (HostingManager)Activator.CreateInstance(managerType, cluster, logFolder);
             }
 
             var enterpriseHelper = NeonHelper.ServiceContainer.GetService<IEnterpriseHelper>();
->>>>>>> a4ff8d24
 
             if (enterpriseHelper == null)
             {
