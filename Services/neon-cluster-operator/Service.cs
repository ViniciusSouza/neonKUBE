--- conflicted
+++ resolved
@@ -622,23 +622,7 @@
                 stdErr = Encoding.UTF8.GetString(await _stdError.ReadToEndAsync());
             });
 
-<<<<<<< HEAD
             var exitcode = await k8s.NamespacedPodExecAsync(podName, @namespace, containerName, podCommand, true, handler, CancellationToken.None);
-=======
-            var maxAttempts = 0;
-
-            if (retry)
-            {
-                maxAttempts = 5;
-            }
-
-            var retryPolicy = new ExponentialRetryPolicy(maxAttempts: maxAttempts);
-            var exitcode    = await retryPolicy.InvokeAsync(
-                async () =>
-                {
-                    return await k8s.NamespacedPodExecAsync(podName, @namespace, containerName, podCommand, true, handler, CancellationToken.None).ConfigureAwait(false);
-                });
->>>>>>> 0e2f0b24
 
             if (exitcode != 0)
             {
